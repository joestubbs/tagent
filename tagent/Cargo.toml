--- conflicted
+++ resolved
@@ -14,7 +14,6 @@
 futures = "0.3.5"
 async-std = "1.8.0"
 sanitize-filename = "0.3"
-<<<<<<< HEAD
 env_logger = "0.9"
 log = "0.4"
 reqwest  = {version = "0.11", features = ["json"]}
@@ -22,7 +21,5 @@
 dotenv = "0.15"
 uuid = { version = "0.8", features = ["v4"] }
 rsa = "0.5.0"
-=======
 tempfile = "3.3.0"
 
->>>>>>> 086b7f62

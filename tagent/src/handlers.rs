--- conflicted
+++ resolved
@@ -1,5 +1,4 @@
 use actix_files::NamedFile;
-<<<<<<< HEAD
 use actix_web::{
     get, post, web, Either, Error, HttpRequest, HttpResponse, Responder, ResponseError, Result,
 };
@@ -7,18 +6,12 @@
 use std::fmt;
 use std::fs;
 use std::path::{Path, PathBuf};
-=======
-use actix_web::{web, Either, HttpResponse, Responder, Result};
-use std::path::PathBuf;
-use std::{fs, path::Path};
->>>>>>> 086b7f62
 
 use actix_multipart::Multipart;
 use async_std::prelude::*;
 use futures::{StreamExt, TryStreamExt};
 use uuid::Uuid;
 
-<<<<<<< HEAD
 use super::auth::get_sub;
 use super::representations::{AppState, ErrorRsp, FileListingRsp, FileUploadRsp, Ready};
 
@@ -27,13 +20,6 @@
 pub async fn ready(app_version: web::Data<String>) -> Result<impl Responder> {
     debug!("processing request to GET /status/ready");
     let version: String = app_version.get_ref().to_string();
-=======
-use super::representations::{AppState, ErrorRsp, FileListingRsp, FileUploadRsp, Ready};
-
-// status endpoints ---
-pub async fn ready(data: web::Data<AppState>) -> Result<impl Responder> {
-    let version = &data.app_version;
->>>>>>> 086b7f62
     let r = Ready {
         status: String::from("success"),
         message: String::from("tagent ready."),
@@ -76,8 +62,6 @@
     input.as_path().to_str().map(|s| s.to_string())
 }
 
-<<<<<<< HEAD
-=======
 fn path_to_string(input: &Path) -> std::io::Result<String> {
     input.to_str().map(String::from).ok_or_else(|| {
         std::io::Error::new(std::io::ErrorKind::Other, "Couldn't convert path to string")
@@ -98,7 +82,6 @@
         })
 }
 
->>>>>>> 086b7f62
 // files endpoints ---
 
 pub fn get_local_listing(full_path: PathBuf) -> Vec<String> {
@@ -119,7 +102,6 @@
 
 type FileListHttpRsp = Either<HttpResponse, web::Json<FileListingRsp>>;
 
-<<<<<<< HEAD
 #[get("/files/list/{path:.*}")]
 pub async fn list_files_path(
     _req: HttpRequest,
@@ -129,14 +111,6 @@
     let version = &app_state.get_ref().app_version;
     let root_dir = &app_state.get_ref().root_dir;
     let pub_key = &app_state.get_ref().pub_key;
-=======
-pub async fn list_files_path(
-    data: web::Data<AppState>,
-    params: web::Path<(String,)>,
-) -> FileListHttpRsp {
-    let version = &data.app_version;
-    let root_dir = &data.root_dir;
->>>>>>> 086b7f62
     let params = params.into_inner();
     let path = params.0;
     debug!("processing request to GET /files/list/{}", path);
@@ -162,11 +136,7 @@
     info!("parsed jwt; subject: {}", subject);
 
     let mut full_path = PathBuf::from(root_dir);
-<<<<<<< HEAD
-    if path != *"/" {
-=======
     if path != "/" {
->>>>>>> 086b7f62
         full_path.push(path);
     }
     if !full_path.exists() {
@@ -206,7 +176,6 @@
     }
 }
 
-<<<<<<< HEAD
 impl ResponseError for TagentError {
     fn error_response(&self) -> HttpResponse {
         let m = &self.message;
@@ -239,16 +208,6 @@
 ) -> FileContentsHttpRsp {
     let version = app_version.get_ref().to_string();
     let root_dir = root_dir.get_ref().to_string();
-=======
-type FileContentsHttpRsp = Either<HttpResponse, Result<NamedFile>>;
-
-pub async fn get_file_contents_path(
-    data: web::Data<AppState>,
-    params: web::Path<(String,)>,
-) -> FileContentsHttpRsp {
-    let version = &data.app_version;
-    let root_dir = &data.root_dir;
->>>>>>> 086b7f62
     let params = params.into_inner();
     let path = params.0;
     let mut full_path = PathBuf::from(root_dir);
@@ -267,7 +226,6 @@
         error = true;
     };
     if error {
-<<<<<<< HEAD
         make_tagent_error(message, version)?;
     }
     //this line compiles but doesn't allow for a custom error
@@ -285,42 +243,16 @@
 
 pub async fn save_file(mut payload: Multipart, full_path: &str) -> Option<String> {
     // cf., https://github.com/actix/examples/blob/master/forms/multipart/src/main.rs#L8
-=======
-        let r = ErrorRsp {
-            status: String::from("error"),
-            message,
-            version: version.to_string(),
-            result: String::from("none"),
-        };
-        return Either::A(HttpResponse::BadRequest().json(r));
-    }
-    Either::B(Ok(NamedFile::open(full_path).unwrap()))
-}
-
-pub async fn save_file(mut payload: Multipart, full_path: &str) -> Option<String> {
->>>>>>> 086b7f62
     let mut filepath = String::from("empty");
     // iterate over multipart stream
     while let Ok(Some(mut field)) = payload.try_next().await {
         // A multipart/form-data stream has to contain `content_disposition`
-<<<<<<< HEAD
         let content_disposition = field.content_disposition();
 
         let filename = content_disposition
             .get_filename()
             .map_or_else(|| Uuid::new_v4().to_string(), sanitize_filename::sanitize);
 
-=======
-        let content_type = field
-            .content_disposition()
-            .ok_or(actix_web::error::ParseError::Incomplete)
-            .unwrap();
-
-        let filename = content_type
-            .get_filename()
-            .ok_or(actix_web::error::ParseError::Incomplete)
-            .unwrap();
->>>>>>> 086b7f62
         filepath = format!("{}/{}", full_path, filename);
 
         let mut f = async_std::fs::File::create(&filepath).await.unwrap();
@@ -336,7 +268,6 @@
 
 type FileUploadHttpRsp = Either<HttpResponse, web::Json<FileUploadRsp>>;
 
-<<<<<<< HEAD
 #[post("/files/contents/{path:.*}")]
 pub async fn post_file_contents_path(
     app_version: web::Data<String>,
@@ -346,15 +277,6 @@
 ) -> FileUploadHttpRsp {
     let version = app_version.get_ref().to_string();
     let root_dir = root_dir.get_ref().to_string();
-=======
-pub async fn post_file_contents_path(
-    data: web::Data<AppState>,
-    params: web::Path<(String,)>,
-    payload: Multipart,
-) -> FileUploadHttpRsp {
-    let version = &data.app_version;
-    let root_dir = &data.root_dir;
->>>>>>> 086b7f62
     let params = params.into_inner();
     let path = params.0;
     let mut full_path = PathBuf::from(root_dir);
@@ -391,10 +313,7 @@
         version: version.to_string(),
     };
 
-<<<<<<< HEAD
     Either::Right(web::Json(r))
-=======
-    Either::B(web::Json(r))
 }
 
 #[cfg(test)]
@@ -462,5 +381,4 @@
         assert!(a.is_err());
         Ok(())
     }
->>>>>>> 086b7f62
 }